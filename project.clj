(defproject cljam "0.1.0-SNAPSHOT"
  :description "A DNA Sequence Alignment/Map (SAM) library for Clojure"
  :url "https://chrov.is"
  :license {:name "Eclipse Public License"
            :url "http://www.eclipse.org/legal/epl-v10.html"}
  :dependencies [[org.clojure/clojure "1.6.0"]
                 [org.clojure/tools.logging "0.2.6"]
                 [org.clojure/tools.cli "0.3.1"]
                 [me.raynes/fs "1.4.5"]
                 [clj-sub-command "0.2.0"]
                 [bgzf4j "0.1.0"]]
  :plugins [[lein-midje "3.1.3"]
<<<<<<< HEAD
            [lein-bin "0.3.4"]
            [lein-marginalia "0.7.1"]]
  :profiles {:dev {:dependencies [[midje "1.6.2"]
                                  [criterium "0.4.2"]
                                  [cavia "0.1.1"]
=======
            [lein-bin "0.3.4"]]
  :profiles {:dev {:dependencies [[midje "1.6.3"]
                                  [criterium "0.4.3"]
                                  [cavia "0.1.2"]
>>>>>>> cc896a71
                                  [primitive-math "0.1.3"]]
                   :global-vars {*warn-on-reflection* true}}}
  :main cljam.core
  :aot [cljam.core]
  :bin {:name "cljam"}
  :repl-options {:init-ns user})<|MERGE_RESOLUTION|>--- conflicted
+++ resolved
@@ -10,18 +10,11 @@
                  [clj-sub-command "0.2.0"]
                  [bgzf4j "0.1.0"]]
   :plugins [[lein-midje "3.1.3"]
-<<<<<<< HEAD
             [lein-bin "0.3.4"]
             [lein-marginalia "0.7.1"]]
-  :profiles {:dev {:dependencies [[midje "1.6.2"]
-                                  [criterium "0.4.2"]
-                                  [cavia "0.1.1"]
-=======
-            [lein-bin "0.3.4"]]
   :profiles {:dev {:dependencies [[midje "1.6.3"]
                                   [criterium "0.4.3"]
                                   [cavia "0.1.2"]
->>>>>>> cc896a71
                                   [primitive-math "0.1.3"]]
                    :global-vars {*warn-on-reflection* true}}}
   :main cljam.core
